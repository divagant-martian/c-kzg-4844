--- conflicted
+++ resolved
@@ -1065,11 +1065,7 @@
 void sha256_update(SHA256_CTX *ctx, const void *_inp, size_t len);
 void sha256_final(unsigned char md[32], SHA256_CTX *ctx);
 
-<<<<<<< HEAD
-void hash(uint8_t md[32], uint8_t input[], size_t n) {
-=======
-static void hash(uint8_t md[32], const uint8_t input[], size_t n) {
->>>>>>> 9611bfde
+void hash(uint8_t md[32], const uint8_t input[], size_t n) {
   SHA256_CTX ctx;
   sha256_init(&ctx);
   sha256_update(&ctx, input, n);
